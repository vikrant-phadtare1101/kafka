--- conflicted
+++ resolved
@@ -17,24 +17,14 @@
 
 package kafka
 
-<<<<<<< HEAD
-import server.{KafkaConfig, KafkaServerStartable, KafkaServer}
-import utils.{Utils, Logging}
-
-=======
 
 import metrics.KafkaMetricsReporter
 import server.{KafkaConfig, KafkaServerStartable, KafkaServer}
 import utils.{Utils, Logging}
->>>>>>> a084aeeb
 
 object Kafka extends Logging {
 
   def main(args: Array[String]): Unit = {
-<<<<<<< HEAD
-
-=======
->>>>>>> a084aeeb
     if (args.length != 1) {
       println("USAGE: java [options] %s server.properties".format(classOf[KafkaServer].getSimpleName()))
       System.exit(1)
@@ -43,11 +33,7 @@
     try {
       val props = Utils.loadProps(args(0))
       val serverConfig = new KafkaConfig(props)
-<<<<<<< HEAD
-
-=======
       KafkaMetricsReporter.startReporters(serverConfig.props)
->>>>>>> a084aeeb
       val kafkaServerStartble = new KafkaServerStartable(serverConfig)
 
       // attach shutdown handler to catch control-c
